local player_data = {}

local TickCounter = require("scripts.tick-counter")

-- Cache frequently used functions for performance
local math_max = math.max
local math_ceil = math.ceil

local cached_player = nil
local cached_player_table = nil

---@class PlayerData
---@field settings LuaCustomTable<string,ModSetting>
---@field bots_window_visible boolean
---@field network LuaLogisticNetwork|nil
---@field fixed_network boolean -- Whether to keep watching the current network even if the player moves away
---@field history_timer TickCounter
---@field player_index uint
function player_data.init(player_index)
  storage.players[player_index] = {
    settings = {},
    bots_window_visible = false, -- Start invisible
    network = nil,
    history_timer = TickCounter.new(),
    fixed_network = false,
  }
end

function player_data.init_storages()
  storage.bot_items = {}
  storage.bot_deliveries = {}
  storage.bot_active_deliveries = {}
  storage.delivery_history = {}
  storage.idle_bot_qualities = {}
  storage.charging_bot_qualities = {}
  storage.waiting_bot_qualities = {}
  storage.roboport_qualities =  {}
  storage.active_bot_qualities = {}
  storage.players = {}
  for i, player in pairs(game.players) do
    player_data.init(i)
    player_data.refresh(player, storage.players[i])
  end
end

function player_data.update_settings(player, player_table)
  local mod_settings = player.mod_settings
  local settings = {
    show_delivering = mod_settings["li-show-bot-delivering"].value,
    max_items = mod_settings["li-max-items"].value,
    show_history = mod_settings["li-show-history"].value,
    show_activity = mod_settings["li-show-activity"].value,
    gather_quality_data = mod_settings["li-gather-quality-data"].value,
    chunk_size = mod_settings["li-chunk-size"].value,
    bot_chunk_interval = mod_settings["li-chunk-processing-interval"].value,
    ui_update_interval = mod_settings["li-ui-update-interval"].value,
    pause_for_bots = mod_settings["li-pause-for-bots"].value,
    pause_while_hidden = mod_settings["li-pause-while-hidden"].value,
    show_mini_window = mod_settings["li-show-mini-window"].value,
  }
  player_table.settings = settings
  player_table.player_index = player.index
end

function player_data.get_singleplayer_table()
  -- In singleplayer mode, there is only one player. Return the player_table.
  if not cached_player_table then
    -- Make sure there are connected players before trying to access them
    if #game.connected_players > 0 then
      local player = game.connected_players[1]
      if player and player.valid and storage and storage.players then
        cached_player_table = storage.players[player.index]
      else
        -- Player or storage not valid, return nil
        return nil
      end
    else
      -- No players connected, return nil
      return nil
    end
  end
  return cached_player_table
end

function player_data.get_singleplayer_player()
  -- In singleplayer mode, there is only one player. Return the player.
  -- Check if cached player is nil or no longer valid
  if not cached_player or not cached_player.valid then
    -- Make sure there are connected players before trying to access them
    if #game.connected_players > 0 then
      cached_player = game.connected_players[1]
    else
      -- No players connected, return nil
      return nil
    end
  end
  return cached_player
end

function player_data.check_network_changed(player, player_table)
  if not player or not player.valid then
    return false
  end

  if player_table and player_table.fixed_network then
    -- Check that the fixed network is still valid
    if player_table.network and player_table.network.valid then
      return false
    else
      -- The fixed network is no longer valid, so make sure to clear it
      player_table.network = nil
      player_table.fixed_network = false
    end
  end

  -- Get or update the network, return true if the network is changed
  local network = player.force.find_logistic_network_by_position(player.position, player.surface)
  local player_table_network = player_table.network
  -- Get the network IDs, making sure the network references are still valid
  local new_network_id = network and network.valid and network.network_id
  local old_network_id = player_table_network and player_table_network.valid and player_table_network.network_id
<<<<<<< HEAD
=======

>>>>>>> eb93de8d

  if new_network_id == old_network_id then
    return false
  else
    player_table.network = network
    player_table.history_timer:reset() -- Reset the tick counter when network changes
    return true
  end
end

function player_data.toggle_history_collection(player_table)
  player_table.history_timer:toggle()
end

function player_data.is_paused(player_table)
  if player_table.history_timer then
    return player_table.history_timer:is_paused() or
        (player_table.settings.pause_while_hidden and not player_table.bots_window_visible)
  else
    -- History timer may not be initialized yet, so ignore it.
    return (player_table.settings.pause_while_hidden and not player_table.bots_window_visible)
  end
end

function player_data.is_included_robot(bot)
  return true -- For now, include all bots.
  -- return bot and bot.name == "logistics-robot" -- Option to expand in the future
end

function player_data.bot_chunk_interval(player_table)
  return player_table.settings.bot_chunk_interval or 10
end

function player_data.set_activity_chunks(player_table, chunks)
  -- Scale the update interval based on how often the UI updates, but not too often
  local interval = player_data.ui_update_interval(player_table) / math_max(1, chunks)
  local bot_interval = player_data.bot_chunk_interval(player_table)
  if interval < bot_interval then
    interval = bot_interval
  end

  player_table.current_activity_interval = math_ceil(interval)
end

function player_data.activity_chunk_interval(player_table)
  return player_table.current_activity_interval or 60
end

function player_data.ui_update_interval(player_table)
  return player_table.settings.ui_update_interval or 60
end

function player_data.register_ui(player_table, name)
  if not player_table.ui then
    player_table.ui = {}
  end
  player_table.ui[name] = {}
end

function player_data.refresh(player, player_table)
  if not player_table or not player_table.settings then
    return
  end

  local paused_is_irrelevant = not player_table.settings.show_delivering and not player_table.settings.show_history
  player_data.update_settings(player, player_table)
  if paused_is_irrelevant and (player_table.settings.show_delivering or player_table.settings.show_history) then
    -- unpause if it was paused without any effect
    player_table.history_timer:resume()
  end

  -- Initialize shortcut toggle state based on window visibility
  player.set_shortcut_toggled("logistics-insights-toggle", player_table.bots_window_visible)
end

-- Reset cached references - should be called when game is loaded or configuration changes
function player_data.reset_cache()
  cached_player = nil
  cached_player_table = nil
end

return player_data<|MERGE_RESOLUTION|>--- conflicted
+++ resolved
@@ -119,10 +119,6 @@
   -- Get the network IDs, making sure the network references are still valid
   local new_network_id = network and network.valid and network.network_id
   local old_network_id = player_table_network and player_table_network.valid and player_table_network.network_id
-<<<<<<< HEAD
-=======
-
->>>>>>> eb93de8d
 
   if new_network_id == old_network_id then
     return false
