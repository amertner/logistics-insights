-- Handle changes in configuration and migrations for Logistics Insights mod
local player_data = require("scripts.player-data")
local network_data = require("scripts.network-data")
local TickCounter = require("scripts.tick-counter")
local main_window = require("scripts.mainwin.main_window")
local chunker = require("scripts.chunker")
local scheduler = require("scripts.scheduler")
local capability_manager = require("scripts.capability-manager")
local suggestions = require("scripts.suggestions")

local function init_storage_and_settings()
  player_data.init_storages()
end

local function reinitialise_ui(player, player_table)
  if player and player_table then
    player_table.ui = nil -- Reset UI to force recreation
    main_window.ensure_ui_consistency(player, player_table)
  else
    -- If we can't get the player or table, just re-initialise storage and settings
    init_storage_and_settings()
  end
end

-- All migrations. MUST BE SORTED BY VERSION NUMBER!
local li_migrations = {
  ["0.8.3"] = function()
    for player_index, player_table in pairs(storage.players) do
      local player = game.get_player(player_index)
      -- Changed the UI layout, so re-initialise it
      reinitialise_ui(player, player_table)
    end
  end,

  ["0.8.5"] = function()
    -- Added bot chunk settings, set defaults
    for player_index, player_table in pairs(storage.players) do
      local player = game.get_player(player_index)
      if player_table then
        player_table.settings.bot_chunk_interval = 10
      end

      -- Added tags to certain cells to control tooltips, so re-generate the UI
      reinitialise_ui(player, player_table)
    end
  end,
  ["0.8.9"] = function()
    for player_index, player_table in pairs(storage.players) do
      local player = game.get_player(player_index)
      -- Initialize the new History Timer object (Deprecated in 0.10)
      if player_table then
        ---@diagnostic disable-next-line: inject-field
        player_table.paused = nil -- Remove old paused state
      end
    end
  end,

  ["0.9.0"] = function()
    -- Set the new mini window toggle setting to its default
    for _, player_table in pairs(storage.players) do
      if player_table and player_table.settings then
        player_table.settings.show_mini_window = true
      end
    end
  end,

  ["0.9.3"] = function()
    -- TickCounter now registers the metatable so this isn't needed on_load anymore
    -- Go through all player data and restore any TickCounter objects
    -- (Deprecated in 0.10)

    local function add_localised_names_to(list)
      for key, entry in pairs(list) do
        if entry.item_name and entry.quality_name then
          if prototypes.item[entry.item_name] then
            entry.localised_name = prototypes.item[entry.item_name].localised_name
          elseif prototypes.entity[entry.item_name] then
            entry.localised_name = prototypes.entity[entry.item_name].localised_name
          end
          entry.localised_quality_name = prototypes.quality[entry.quality_name].localised_name
        end
      end
    end

    -- Stored state now needs to hold localised names too
    add_localised_names_to(storage.delivery_history)
    add_localised_names_to(storage.bot_active_deliveries)
    add_localised_names_to(storage.bot_deliveries)
  end,

  ["0.9.5"] = function()
    -- Add "gather quality" setting"
    for player_index, player_table in pairs(storage.players) do
      local player = game.get_player(player_index)
      if player_table and player_table.settings then
        player_table.settings.gather_quality_data = true
      end

      -- Ensure new qualities storage exists
      storage.idle_bot_qualities = storage.idle_bot_qualities or {}
      storage.roboport_qualities = storage.roboport_qualities or {}
      storage.picking_bot_qualities = storage.picking_bot_qualities or {}
      storage.delivering_bot_qualities = storage.delivering_bot_qualities or {}
      storage.charging_bot_qualities = storage.charging_bot_qualities or {}
      storage.waiting_bot_qualities = storage.waiting_bot_qualities or {}
      storage.other_bot_qualities = storage.other_bot_qualities or {}

      -- Re-initialise the UI to make sure the new quality_table fields are set
      reinitialise_ui(player, player_table)
    end
  end,

  ["0.9.6"] = function()
    -- Rename the private fields in TickCounter references
    -- (Deprecated in 0.10)
    for player_index, player_table in pairs(storage.players) do
      -- Re-initialise the UI to use the new Activity row tooltips
      local player = game.get_player(player_index)
      reinitialise_ui(player, player_table)
    end
  end,

  ["0.9.7"] = function()
    for player_index, player_table in pairs(storage.players) do
      local player = game.get_player(player_index)
      if player_table and player_table.ui then
        -- Initialise new paused_items table
        ---@diagnostic disable-next-line: inject-field
        player_table.paused_items = {}
        ---@diagnostic disable-next-line: inject-field
        player_table.saved_paused_state = nil -- Remove old saved paused state
        
        -- Initialise the suggestions table (from 0.9.12, deprecated)
        ---@diagnostic disable-next-line: inject-field
        player_table.suggestions = suggestions.new()
        -- Set new settings
        player_table.settings.show_undersupply = true -- Enable undersupply by default
        player_table.settings.show_suggestions = true -- Enable suggestions by default
      end
      -- Re-initialise the UI as buttons have moved around since last version
      reinitialise_ui(player, player_table)
    end
  end,

  ["0.9.8"] = function()
    -- Initialise new per-network storage
    network_data.init()
    -- Move all of the things that used to be global to per-player
    for player_index, player_table in pairs(storage.players) do
      -- Removed fields
      ---@diagnostic disable-next-line: inject-field
      player_table.bots_table = nil
      ---@diagnostic disable-next-line: inject-field
      player_table.current_activity_interval = nil
      ---@diagnostic disable-next-line: inject-field
      player_table.current_activity_size = nil
      ---@diagnostic disable-next-line: inject-field
      player_table.undersupply_paused = nil
      -- Ensure network data exists
      network_data.create_networkdata(player_table.network)
      -- Create persistent chunkers (deprecated)
      --player_table.bot_chunker = chunker.new(player_table)
      --player_table.cell_chunker = chunker.new(player_table)
    end
    -- Remove all of the old global storages
    storage.bot_items = nil
    storage.delivery_history = nil
    storage.bot_active_deliveries = nil
    storage.bot_deliveries = nil
    storage.last_pass_bots_seen = nil
    storage.idle_bot_qualities = nil
    storage.roboport_qualities = nil
    storage.picking_bot_qualities = nil
    storage.delivering_bot_qualities = nil
    storage.charging_bot_qualities = nil
    storage.waiting_bot_qualities = nil
    storage.other_bot_qualities = nil
    storage.bot_delivery_lookup = nil
    storage.total_bot_qualities = nil
  end,

  ["0.9.10"] = function() -- Add new scheduler
    -- Initialise scheduler and player overrides on schedules
    for _, player_table in pairs(storage.players) do
      player_table.schedule_last_run = {}
      -- Ensure capabilities structure exists
      if not player_table.capabilities then
        capability_manager.init_player(player_table)
      end
      -- Translate legacy paused_items into capability user reasons
      local paused = player_table.paused_items
      if paused and #paused > 0 then
        for _, name in ipairs(paused) do
          capability_manager.set_reason(player_table, name, "user", true)
        end
      end
      -- Ensure dirty flags cleared but retain capability records
      if player_table.capabilities then
        for _, rec in pairs(player_table.capabilities) do
          rec.dirty = false
        end
      end
      -- Clear legacy paused list contents
      ---@diagnostic disable-next-line: inject-field
      player_table.paused_items = nil
    end
    -- Apply player-defined intervals to scheduled tasks
    scheduler.apply_all_player_intervals()
  end,

<<<<<<< HEAD
  ["0.10.1"] = function() -- Add new networks window
    -- Destroy the controller window so it can be recreated with the new layout
    for player_index, _ in pairs(storage.players) do
      local player = game.get_player(player_index)
      -- local gui = player.gui.top.logistics_insights_mini
      if player and player.valid and player.gui.top.logistics_insights_mini then
        player.gui.top.logistics_insights_mini.destroy()
      end
    end

    -- Transfer suggestions from player data to network data for active network and initialise the rest
    for player_index, player_table in pairs(storage.players) do
      local player = game.get_player(player_index)
      local pt_sugg = player_table.suggestions
      -- Iterate over all networks we're scanning
      for nwid, nwdata in pairs(storage.networks) do
        if player and player.valid and player_table.network and player_table.network.valid then
          if nwid == player_table.network.network_id then
            -- Transfer suggestions to network data
            nwdata.suggestions = pt_sugg
          else
            nwdata.suggestions = suggestions.new()
          end
          ---@diagnostic disable-next-line: inject-field
          player_table.suggestions = nil
        end
      end
    end

    -- Initialise players and add new fields to networks
    for _, storage_nw in pairs(storage.networks) do
      storage_nw.players_set = {}
      storage_nw.bot_chunker = chunker.new()
      storage_nw.cell_chunker = chunker.new()
    end
    for _, player in pairs(game.connected_players) do
      local player_table = player_data.get_player_table(player.index)
      if player_table and player_table.network then
        network_data.player_changed_networks(player_table, nil, player_table.network)
      end
    end

    -- Remove any networks that are not observed, if the setting is set that way
    network_data.purge_unobserved_networks()

    -- Transfer old per-player settings to new global settings
    local got_settings = false
    for _, player_table in pairs(storage.players) do
      if player_table and player_table.settings then
        -- Set the new global settings
        if not got_settings then
          settings.global["li-chunk-size-global"] = {value = player_table.settings.chunk_size}
          settings.global["li-chunk-processing-interval-ticks"] = {value = player_table.settings.bot_chunk_interval}
          settings.global["li-gather-quality-data-global"] = {value = player_table.settings.gather_quality_data}
          got_settings = true -- Only do this for the first player, who hopefully was the host
        end
        -- Remove old settings
        player_table.settings.chunk_size = nil
        player_table.settings.bot_chunk_interval = nil
        player_table.settings.gather_quality_data = nil
      end
    end

    -- Add surface and force name to every network without one. Brute force!
    for _, storage_nw in pairs(storage.networks) do
      local nwid = storage_nw.id
      for _, force in pairs(game.forces) do
        for surface, networks in pairs(force.logistic_networks) do
          for _, network in pairs(networks) do
            if network.network_id == nwid then
              storage_nw.surface = surface or ""
              storage_nw.force_name = force.name or ""
              goto network_found
            end
          end
        end
      end
      storage.networks[nwid] = nil -- Remove networks we can't find
      ::network_found::
    end
  end,

  ["0.10.2"] = function()
    -- Convert LINetworkData.players from array-style to set-style (keys are player indices, value=true)
    if not storage.networks then return end
    for _, nwd in pairs(storage.networks) do
      ---@diagnostic disable-next-line: undefined-field
      local players = nwd.players -- Old field name
      if players == nil then
        nwd.players_set = {}
      else
        local newset = {}
        for k, player_index in pairs(players) do
          newset[player_index] = true
        end
        nwd.players_set = newset
      end
      ---@diagnostic disable-next-line: undefined-field, inject-field
      nwd.players = nil -- Remove old field
    end

    -- Get rid of old per-player history_timer and move to per-network history_timer
    for _, player_table in pairs(storage.players) do
      if player_table then
        ---@diagnostic disable-next-line: undefined-field, inject-field
        player_table.history_timer = nil -- Remove old field
        -- Ensure the window does not appear to be hidden
        capability_manager.set_reason(player_table, "window", "hidden", false)
      end
    end
    -- Make sure all networks have a history timer, unpaused, and that histories are cleared
    -- Sad, but necessary for this transition to work
    for _, nwd in pairs(storage.networks) do
      if not nwd.history_timer then
        nwd.history_timer = TickCounter.new()
      end
      nwd.history_timer:reset() -- Ensure unpaused
      nwd.delivery_history = {} -- Clear history
      nwd.bg_paused = false -- New field to track if background scanning is paused
=======
  ["0.9.11"] = function()
    -- Fix an issue in the paused state
    for _, player_table in pairs(storage.players) do
      if player_table and player_table.history_timer then
        if not player_table.settings.pause_while_hidden then
          -- Don't say analysis is paused because the window is hidden if the setting is false
          capability_manager.set_reason(player_table, "window", "user", false)
        end
        -- Ensure the UI is consistent with the paused state
        main_window.refresh_mini_button_enabled_states(player_table)
      end
>>>>>>> d1d369d4
    end
  end,

}

return li_migrations<|MERGE_RESOLUTION|>--- conflicted
+++ resolved
@@ -208,7 +208,20 @@
     scheduler.apply_all_player_intervals()
   end,
 
-<<<<<<< HEAD
+  ["0.9.11"] = function()
+    -- Fix an issue in the paused state
+    for _, player_table in pairs(storage.players) do
+      if player_table and player_table.history_timer then
+        if not player_table.settings.pause_while_hidden then
+          -- Don't say analysis is paused because the window is hidden if the setting is false
+          capability_manager.set_reason(player_table, "window", "user", false)
+        end
+        -- Ensure the UI is consistent with the paused state
+        main_window.refresh_mini_button_enabled_states(player_table)
+      end
+    end
+  end,
+
   ["0.10.1"] = function() -- Add new networks window
     -- Destroy the controller window so it can be recreated with the new layout
     for player_index, _ in pairs(storage.players) do
@@ -328,22 +341,8 @@
       nwd.history_timer:reset() -- Ensure unpaused
       nwd.delivery_history = {} -- Clear history
       nwd.bg_paused = false -- New field to track if background scanning is paused
-=======
-  ["0.9.11"] = function()
-    -- Fix an issue in the paused state
-    for _, player_table in pairs(storage.players) do
-      if player_table and player_table.history_timer then
-        if not player_table.settings.pause_while_hidden then
-          -- Don't say analysis is paused because the window is hidden if the setting is false
-          capability_manager.set_reason(player_table, "window", "user", false)
-        end
-        -- Ensure the UI is consistent with the paused state
-        main_window.refresh_mini_button_enabled_states(player_table)
-      end
->>>>>>> d1d369d4
-    end
-  end,
-
+    end
+  end,
 }
 
 return li_migrations