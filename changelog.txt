---------------------------------------------------------------------------------------------------
<<<<<<< HEAD
Version: 0.11.0
Date: ????
  Changes:
    - You can now shift-click on a mismatched storage suggestion to ignore those mismatches in future analyses
=======
Version: 0.10.14
Date: 2025-09-24
  Bugfixes:
    - The UI failed to show that the current network had been "fixed" by clicking the network ID button
>>>>>>> 9cda22d7
---------------------------------------------------------------------------------------------------
Version: 0.10.13
Date: 2025-09-17
  Bugfixes:
    - Fixed a crash when a sprite could not be found, for example if a mod was unloaded between saves
---------------------------------------------------------------------------------------------------
Version: 0.10.12
Date: 2025-09-13
  Bugfixes:
    - Fixed a bug where analysis would not complete if the network being analysed was deleted in an editor
---------------------------------------------------------------------------------------------------
Version: 0.10.11
Date: 2025-09-09
  Changes:
    - Performance optimisations that amount to around 10% less CPU usage overall
    - Changed progress indicators to be less distracting by just showing % complete
  Bugfixes:
    - Fixed a bug where Undersupply and Suggestions analysis would not complete if the network no longer existed
---------------------------------------------------------------------------------------------------
Version: 0.10.10
Date: 2025-09-05
  Changes:
    - Reduced performance impact on very large networks, by dynamically reducing the chunk size when needed
  Bugfixes:
    - Re-added a string that was removed in 0.10.8, causing one of the main tooltips to be incomplete
---------------------------------------------------------------------------------------------------
Version: 0.10.9
Date: 2025-09-04
  Bugfixes:
    - Fixed a crash when adding a new player to a game, or creating a new game. (D'oh!)
---------------------------------------------------------------------------------------------------
Version: 0.10.8
Date: 2025-09-04
  Features:
    - Added a new "Add more bots" suggestion when less than 2% of bots are idle over a period of time
  Changes:
    - Networks window now auto sizes up to around 10 networks, then adds a scrollbar
    - Removed the distracting progress bars, replacing them with grey text in small font
    - Removed pause buttons to reduce UI clutter
    - No longer foreground-scan the active network when the Logistics Insights window is hidden
    - Removed per-player settings "show delivery" and "show activity" that are unnecessary
  Bugfixes:
    - Fixed a bug where the global chunk size setting was not being applied correctly
    - The suggestion stop adding more bots was never triggered, even when it should have been
---------------------------------------------------------------------------------------------------
Version: 0.10.7
Date: 2025-09-02
  Changes:
    - Added a proper thumbnail/logo for Logistics Insights
---------------------------------------------------------------------------------------------------
Version: 0.10.6
Date: 2025-09-01
  Features:
    - Add new Networks window, which can show a summary of all logistics networks being monitored
    - Networks can be monitored in the background, making it easy to keep an eye on multiple networks
    - A setting controls whether only networks with players active are monitored
  Changes:
    - Many performance optimisations for both single- and multiplayer games
    - Much improved scheduler, which distributes load across ticks much better
    - Spread out calculation of undersupply across multiple ticks to reduce performance impact
    - Move several settings to be runtime-global instead of per-player
    - Remove "Show mini window" and "Pause while hidden" settings
  Bugfixes:
    - Make sure robot qualities are counted even when nothing is being delivered
---------------------------------------------------------------------------------------------------
Version: 0.9.12
Date: 2025-08-24
  Bugfixes:
    - Fixed a crash that could happen when moving the main window in a multiplayer game
---------------------------------------------------------------------------------------------------
Version: 0.9.11
Date: 2025-08-16
  Bugfixes:
    - Fixed an issue where the paused state would be inconsistent, with no way for the UI to refresh correctly
---------------------------------------------------------------------------------------------------
Version: 0.9.10
Date: 2025-08-13
  Features:
    - New suggestion: if >50% of bots are idle and more are still being added, stop adding more bots
  Changes:
    - Many internal changes and optimisations to prepare for future features
  Bugfixes:
    - The Delivery, History and Undersupply rows now clear when there is no active network
    - Messages about who freezes or unfreezes the game are now only shown once
    - Use paused state more aggressively to avoid unnecessary calculations
    - Now takes on-the-way deliveries into account when calculating undersupply
---------------------------------------------------------------------------------------------------
Version: 0.9.9
Date: 2025-08-12
  Features:
    - Click on any item in the Delivery row to highlight/focus on the bots delivering it
---------------------------------------------------------------------------------------------------
Version: 0.9.8
Date: 2025-08-11
  Features:
    - Now fully supports multiplayer games
  Bugfixes:
    - Fixed a situation where a suggestion button sometimes would keep a past click action
---------------------------------------------------------------------------------------------------
Version: 0.9.7
Date: 2025-08-08
  Features:
    - Undersupply: Now shows a list of top items that where demand is greater than supply.
    - Suggestions: Now identifies key issues in the logistics network and suggests actions to improve it.
    - Each row in the UI can now be paused and unpaused depending on need.
  Changes:
    - When changing the Chunk size setting, immediately start using the new value.
    - Substantial refactoring of the code to make it possible to add more features.
  Bugfixes:
    - Clearing delivery history also unpaused delivery tracking, and left the UI in an inconsistent state.
    - Fix a crash when loading a game without a mod that defined an item that was previously delivered
---------------------------------------------------------------------------------------------------
Version: 0.9.6
Date: 2025-07-29
  Changes:
    - "Pause while hidden" is now False by default, because the perf impact is now low enough for most networks
    - Several minor cosmetic enhancements to tooltip formatting and settings
  Bugfixes:
    - Clear active delivery icons when there is no current network
---------------------------------------------------------------------------------------------------
Version: 0.9.5
Date: 2025-07-27
  Features:
    - Now counts robot and roboport qualities, making it easier to see if you have the right quality mix. 
    - Qualities are shown in the tooltips everywhere it's relevant.
  Changes:
    - Added the ability to translate the mod into other languages using Crowdin
  Bugfixes:
    - Delivery history would sometimes be significantly overcounted, now it's an "at-most" figure.
    - This bug also affected the time taken to deliver an item, which was too low.
---------------------------------------------------------------------------------------------------
Version: 0.9.4
Date: 2025-07-27
  Bugfixes:
    - Fixed a crash bug that could happen when networks were deleted or merged
---------------------------------------------------------------------------------------------------
Version: 0.9.3
Date: 2025-07-25
  Changes:
    - Another modest performance improvement for large bot networks
  Bugfixes:
    - Tooltips now work correctly when the quality mod is not installed
    - Tooltips now show the correct localised name in all instances (before, entities were not correct)
---------------------------------------------------------------------------------------------------
Version: 0.9.2
Date: 2025-07-23
  Changes:
    - Dramatically lower performance impact when analysing networks with many, many bots. This is a big optimisation.
    - More accurate history tracking data, though it gets worse when many chunks are needed
    - Now handle bot deletion better
  Bugfixes:
    - Fixed a crash when the network split or was deleted while watching it
---------------------------------------------------------------------------------------------------
Version: 0.9.1
Date: 2025-07-20
  Bugfixes:
    - Fixed a stupid crash on creating new world
---------------------------------------------------------------------------------------------------
Version: 0.9.0
Date: 2025-07-20
  Features:
    - Added a Factorio hotbar shortcut to toggle the Logistics Insights window, made the mini window optional
    - Added a hotkey to toggle the main window (Defaults to Alt/Option-L)
---------------------------------------------------------------------------------------------------
Version: 0.8.9
Date: 2025-07-19
  Features:
    - More tooltip details about the network being monitored, including time active, paused and location
  Bugfixes:
    - When paused, the relevant buttons in the Activity row are now disabled
    - Don't show the Deliveries row if disabled, even if it's calculated to show History
    - Keep window position and retain history when upgrading from earlier mod versions
    - Make the code more robust in several places, particularly around player data handling
---------------------------------------------------------------------------------------------------
Version: 0.8.8
Date: 2025-07-15
  Bugfixes:
    - Fixed a crash when the network being watched was entirely destroyed
---------------------------------------------------------------------------------------------------
Version: 0.8.7
Date: 2025-07-13
  Bugfixes:
    - Fixed a crash when loading a game that had been used for multiplayer
---------------------------------------------------------------------------------------------------
Version: 0.8.6
Date: 2025-07-13
  Features:
    - New ability to fix the network being watched, even if focus changes to another one
    - Added a Danish language translation (mostly to prove it can be done :)
    - Item names and quality in tooltips are now localized
  Changes:
    - Improved performance by only checking for a change of network twice per second
---------------------------------------------------------------------------------------------------
Version: 0.8.5
Date: 2025-07-12
  Features:
    - Added setting to control the chunk processing interval, allowing better control of performance/accuracy trade-offs
    - Added setting to control the UI update interval
  Changes:
    - Tooltips now show icons instead of text wherever appropriate
    - Numerous minor performance improvements for bot activity tracking and UI updates
  Bugfixes:
    - Delivery history now takes chunk size into account, avoiding undercounting for short-distance deliveries
    - Fixed an issue where the tooltip for delivering/picking up would show template text if no bots were in the network
    - Fixed a crash when clicking on an activity button when outside of a logistics network
---------------------------------------------------------------------------------------------------
Version: 0.8.4
Date: 2025-07-11
  Bugfixes:
    - Fixed a crash when there was no active logistics network introduced in 0.8.3.
---------------------------------------------------------------------------------------------------
Version: 0.8.3
Date: 2025-07-11
  Features:
    - The main tooltip now shows information about bots and what the mod is doing, even when the window is hidden.
    - Added a setting to pause gathering of bot activity while the window is hidden
  Changes:
    - Tooltip for the toggle button now shows what the number represents: idle/available bots
    - The main window is now 90% opaque instead of 50% transparent
    - There are now separate buttons for toggling delivery information and clearing the history.
---------------------------------------------------------------------------------------------------
Version: 0.8.2
Date: 2025-07-10
  Changes:
    - Hides the main window when the player looks at a Space Platform
  Bugfixes:
    - Fixed an issue where the Activity row would not update correctly when no network was present.
---------------------------------------------------------------------------------------------------
Version: 0.8.1
Date: 2025-07-10
  Features:
    - First release. Keeps track of your logistic bots and their activity.<|MERGE_RESOLUTION|>--- conflicted
+++ resolved
@@ -1,15 +1,13 @@
 ---------------------------------------------------------------------------------------------------
-<<<<<<< HEAD
 Version: 0.11.0
 Date: ????
   Changes:
     - You can now shift-click on a mismatched storage suggestion to ignore those mismatches in future analyses
-=======
+---------------------------------------------------------------------------------------------------
 Version: 0.10.14
 Date: 2025-09-24
   Bugfixes:
     - The UI failed to show that the current network had been "fixed" by clicking the network ID button
->>>>>>> 9cda22d7
 ---------------------------------------------------------------------------------------------------
 Version: 0.10.13
 Date: 2025-09-17
